/*
 * Copyright (c) MuleSoft, Inc.  All rights reserved.  http://www.mulesoft.com
 * The software in this package is published under the terms of the CPAL v1.0
 * license, a copy of which has been included with this distribution in the
 * LICENSE.txt file.
 */
package org.mule.module.cxf.wssec;

import static org.junit.Assert.assertFalse;
import static org.junit.Assert.assertNotNull;
import static org.junit.Assert.assertTrue;
<<<<<<< HEAD
import org.mule.DefaultMuleMessage;
import org.mule.api.MuleException;
import org.mule.api.MuleMessage;
import org.mule.api.client.MuleClient;
import org.mule.tck.junit4.FunctionalTestCase;
=======
import static org.mule.module.http.api.HttpConstants.Methods.POST;
import static org.mule.module.http.api.client.HttpRequestOptionsBuilder.newOptions;
import org.mule.DefaultMuleMessage;
import org.mule.api.MuleException;
import org.mule.api.MuleMessage;
import org.mule.module.http.api.client.HttpRequestOptions;
import org.mule.tck.AbstractServiceAndFlowTestCase;
>>>>>>> b6f34168
import org.mule.tck.junit4.rule.DynamicPort;

import java.io.InputStream;

import org.junit.Ignore;
import org.junit.Rule;
import org.junit.Test;

public class UsernameTokenProxyTestCase extends FunctionalTestCase
{

    private static final HttpRequestOptions HTTP_REQUEST_OPTIONS = newOptions().method(POST.name()).disableStatusCodeValidation().build();

    @Rule
    public DynamicPort dynamicPort = new DynamicPort("port1");

    @Override
    protected String[] getConfigFiles()
    {
<<<<<<< HEAD
        return new String[] {
                "org/mule/module/cxf/wssec/cxf-secure-proxy-flow.xml",
                "org/mule/module/cxf/wssec/username-token-conf.xml"
        };
=======
        return Arrays.asList(new Object[][]{
            {ConfigVariant.SERVICE, "org/mule/module/cxf/wssec/cxf-secure-proxy-service.xml, org/mule/module/cxf/wssec/username-token-conf.xml"},
            {ConfigVariant.FLOW, "org/mule/module/cxf/wssec/cxf-secure-proxy-flow.xml, org/mule/module/cxf/wssec/username-token-conf.xml"},
            {ConfigVariant.FLOW, "org/mule/module/cxf/wssec/cxf-secure-proxy-flow.xml, org/mule/module/cxf/wssec/username-token-conf.xml"}
        });
>>>>>>> b6f34168
    }

    @Override
    protected void doSetUp() throws Exception
    {
        ClientPasswordCallback.setPassword("secret");
        super.doSetUp();
    }

    @Ignore("MULE-6926: Flaky Test")
    @Test
    public void testProxyEnvelope() throws Exception
    {
        MuleMessage result = sendRequest("http://localhost:" + dynamicPort.getNumber() + "/proxy-envelope");
        assertFalse(result.getPayloadAsString().contains("Fault"));
        assertTrue(result.getPayloadAsString().contains("joe"));
    }

    @Ignore("MULE-6926: Flaky Test")
    @Test
    public void testProxyBody() throws Exception
    {
        MuleMessage result = sendRequest("http://localhost:" + dynamicPort.getNumber() + "/proxy-body");

        assertFalse(result.getPayloadAsString().contains("Fault"));
        assertFalse(result.getPayloadAsString().contains("joe"));
    }

    protected MuleMessage sendRequest(String url) throws MuleException
    {
        InputStream stream = getClass().getResourceAsStream(getMessageResource());
        assertNotNull(stream);

        return muleContext.getClient().send(url, new DefaultMuleMessage(stream, muleContext), HTTP_REQUEST_OPTIONS);
    }

    protected String getMessageResource()
    {
        return "/org/mule/module/cxf/wssec/in-message.xml";
    }
}<|MERGE_RESOLUTION|>--- conflicted
+++ resolved
@@ -9,28 +9,23 @@
 import static org.junit.Assert.assertFalse;
 import static org.junit.Assert.assertNotNull;
 import static org.junit.Assert.assertTrue;
-<<<<<<< HEAD
-import org.mule.DefaultMuleMessage;
-import org.mule.api.MuleException;
-import org.mule.api.MuleMessage;
-import org.mule.api.client.MuleClient;
-import org.mule.tck.junit4.FunctionalTestCase;
-=======
 import static org.mule.module.http.api.HttpConstants.Methods.POST;
 import static org.mule.module.http.api.client.HttpRequestOptionsBuilder.newOptions;
 import org.mule.DefaultMuleMessage;
 import org.mule.api.MuleException;
 import org.mule.api.MuleMessage;
 import org.mule.module.http.api.client.HttpRequestOptions;
-import org.mule.tck.AbstractServiceAndFlowTestCase;
->>>>>>> b6f34168
+import org.mule.tck.junit4.FunctionalTestCase;
 import org.mule.tck.junit4.rule.DynamicPort;
 
 import java.io.InputStream;
+import java.util.Arrays;
+import java.util.Collection;
 
 import org.junit.Ignore;
 import org.junit.Rule;
 import org.junit.Test;
+import org.junit.runners.Parameterized;
 
 public class UsernameTokenProxyTestCase extends FunctionalTestCase
 {
@@ -40,21 +35,22 @@
     @Rule
     public DynamicPort dynamicPort = new DynamicPort("port1");
 
+    @Parameterized.Parameter
+    public String[] configFiles;
+    
+    @Parameterized.Parameters
+    public static Collection<Object[]> parameters()
+    {
+        return Arrays.asList(new Object[][] {
+                {new String[] {"org/mule/module/cxf/wssec/cxf-secure-proxy-flow.xml", "org/mule/module/cxf/wssec/username-token-conf.xml"}},
+                {new String[] {"org/mule/module/cxf/wssec/cxf-secure-proxy-flow.xml", "org/mule/module/cxf/wssec/username-token-conf.xml"}}
+        });
+    }
+    
     @Override
     protected String[] getConfigFiles()
     {
-<<<<<<< HEAD
-        return new String[] {
-                "org/mule/module/cxf/wssec/cxf-secure-proxy-flow.xml",
-                "org/mule/module/cxf/wssec/username-token-conf.xml"
-        };
-=======
-        return Arrays.asList(new Object[][]{
-            {ConfigVariant.SERVICE, "org/mule/module/cxf/wssec/cxf-secure-proxy-service.xml, org/mule/module/cxf/wssec/username-token-conf.xml"},
-            {ConfigVariant.FLOW, "org/mule/module/cxf/wssec/cxf-secure-proxy-flow.xml, org/mule/module/cxf/wssec/username-token-conf.xml"},
-            {ConfigVariant.FLOW, "org/mule/module/cxf/wssec/cxf-secure-proxy-flow.xml, org/mule/module/cxf/wssec/username-token-conf.xml"}
-        });
->>>>>>> b6f34168
+        return configFiles;
     }
 
     @Override
