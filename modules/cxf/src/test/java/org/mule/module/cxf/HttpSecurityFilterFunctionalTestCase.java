/*
 * Copyright (c) MuleSoft, Inc.  All rights reserved.  http://www.mulesoft.com
 * The software in this package is published under the terms of the CPAL v1.0
 * license, a copy of which has been included with this distribution in the
 * LICENSE.txt file.
 */
package org.mule.module.cxf;

import static org.hamcrest.Matchers.startsWith;
import static org.junit.Assert.assertEquals;
import static org.junit.Assert.assertNotNull;
<<<<<<< HEAD
import org.mule.tck.junit4.FunctionalTestCase;
=======
import static org.junit.Assert.assertThat;

import org.mule.tck.AbstractServiceAndFlowTestCase;
>>>>>>> b6f34168
import org.mule.tck.junit4.rule.DynamicPort;
import org.mule.transport.http.HttpConstants;

import org.apache.commons.httpclient.HttpClient;
import org.apache.commons.httpclient.UsernamePasswordCredentials;
import org.apache.commons.httpclient.auth.AuthScope;
import org.apache.commons.httpclient.methods.GetMethod;
import org.apache.commons.httpclient.methods.PostMethod;
import org.apache.commons.httpclient.methods.StringRequestEntity;
import org.junit.Ignore;
import org.junit.Rule;
import org.junit.Test;

public class HttpSecurityFilterFunctionalTestCase extends FunctionalTestCase
{
    private static String soapRequest = 
        "<soapenv:Envelope xmlns:soapenv=\"http://schemas.xmlsoap.org/soap/envelope/\" xmlns:unk=\"http://unknown.namespace/\">" +
           "<soapenv:Header/>" +
           "<soapenv:Body>" +
              "<unk:echo>" +         
                 "<arg0>asdf</arg0>" +
              "</unk:echo>" +
           "</soapenv:Body>" +
        "</soapenv:Envelope>";

    @Rule
    public DynamicPort dynamicPort1 = new DynamicPort("port1");

    @Rule
    public DynamicPort dynamicPort2 = new DynamicPort("port2");

    @Override
    protected String getConfigFile()
    {
        return "http-security-filter-test-flow.xml";
    }

<<<<<<< HEAD
=======
    @Parameters
    public static Collection<Object[]> parameters()
    {
        return Arrays.asList(new Object[][]{
            {ConfigVariant.SERVICE, "http-security-filter-test-service.xml"},
            {ConfigVariant.FLOW, "http-security-filter-test-flow.xml"},
            {ConfigVariant.FLOW, "http-security-filter-test-flow-httpn.xml"}
        });
    }      
 
    
>>>>>>> b6f34168
    /**
     * By putting this test method that uses https first we can test MULE-4558
     * 
     * @throws Exception
     */
    @Test
    public void testAuthenticationFailureBadCredentialsGetHttps() throws Exception
    {
        doGet(null, "localhost", "anonX", "anonX", "https://localhost:" + dynamicPort2.getNumber() + "/services/Echo", true, 401);
    }

    @Test
    public void testAuthenticationFailureNoContextGet() throws Exception
    {
        HttpClient client = new HttpClient();
        client.getParams().setAuthenticationPreemptive(true);
        GetMethod get = new GetMethod("http://localhost:" + dynamicPort1.getNumber() + "/services/Echo");

        get.setDoAuthentication(false);

        try
        {
            int status = client.executeMethod(get);
            assertEquals(HttpConstants.SC_UNAUTHORIZED, status);
            assertThat(get.getResponseBodyAsString(), startsWith("Registered authentication is set to org.mule.module.spring.security.filters.http.HttpBasicAuthenticationFilter "
                                                                 + "but there was no security context on the session. Authentication denied on endpoint" ));
        }
        finally
        {
            get.releaseConnection();
        }
    }

    @Test
    public void testAuthenticationFailureNoContextPost() throws Exception
    {
        HttpClient client = new HttpClient();
        client.getParams().setAuthenticationPreemptive(true);
        PostMethod post = new PostMethod("http://localhost:" + dynamicPort1.getNumber() + "/services/Echo");

        post.setDoAuthentication(false);

        StringRequestEntity requestEntity = new StringRequestEntity(soapRequest, "text/xml", "UTF-8");
        post.setRequestEntity(requestEntity);

        try
        {
            int status = client.executeMethod(post);
            assertEquals(HttpConstants.SC_UNAUTHORIZED, status);
            assertThat(post.getResponseBodyAsString(), startsWith("Registered authentication is set to org.mule.module.spring.security.filters.http.HttpBasicAuthenticationFilter "
                                                                 + "but there was no security context on the session. Authentication denied on endpoint" ));
        }
        finally
        {
            post.releaseConnection();
        }
    }

    @Test
    public void testAuthenticationFailureBadCredentialsGet() throws Exception
    {
        doGet(null, "localhost", "anonX", "anonX", "http://localhost:" + dynamicPort1.getNumber() + "/services/Echo/echo/echo/hello", true, 401);
    }

    @Test
    public void testAuthenticationFailureBadCredentialsPost() throws Exception
    {
        doPost(null, "localhost", "anonX", "anonX", "http://localhost:" + dynamicPort1.getNumber() + "/services/Echo", true, 401);
    }

    @Test
    public void testAuthenticationFailureBadCredentialsPostHttps() throws Exception
    {
        doPost(null, "localhost", "anonX", "anonX", "https://localhost:" + dynamicPort2.getNumber() + "/services/Echo", true, 401);
    }

    @Test
    public void testAuthenticationAuthorisedGet() throws Exception
    {
        doGet(null, "localhost", "anon", "anon", "http://localhost:" + dynamicPort1.getNumber() + "/services/Echo/echo/echo/hello", false, 200);
    }

    @Test
    public void testAuthenticationAuthorisedGetHttps() throws Exception
    {
        doGet(null, "localhost", "anon", "anon", "https://localhost:" + dynamicPort2.getNumber() + "/services/Echo/echo/echo/hello", false, 200);
    }

    @Test
    public void testAuthenticationAuthorisedPost() throws Exception
    {
        doPost(null, "localhost", "anon", "anon", "http://localhost:" + dynamicPort1.getNumber() + "/services/Echo", false, 200);
    }

    @Test
    public void testAuthenticationAuthorisedPostHttps() throws Exception
    {
        doPost(null, "localhost", "anon", "anon", "https://localhost:" + dynamicPort2.getNumber() + "/services/Echo", false, 200);
    }

    @Test
    public void testAuthenticationAuthorisedWithHandshakeGet() throws Exception
    {
         doGet(null, "localhost", "anon", "anon", "http://localhost:" + dynamicPort1.getNumber() + "/services/Echo/echo/echo/hello", true, 200);
    }

    @Test
    public void testAuthenticationAuthorisedWithHandshakePost() throws Exception
    {
        doPost(null, "localhost", "anon", "anon", "http://localhost:" + dynamicPort1.getNumber() + "/services/Echo", true, 200);
    }

    // TODO Realm validation seems to be completely ignored
    @Ignore
    @Test
    public void testAuthenticationAuthorisedWithHandshakeAndBadRealmGet() throws Exception
    {
        doGet("blah", "localhost", "anon", "anon", "http://localhost:" + dynamicPort1.getNumber() + "/services/Echo/echo/echo/hello", true, 401);
    }

    // TODO Realm validation seems to be completely ignored
    @Ignore
    @Test
    public void testAuthenticationAuthorisedWithHandshakeAndBadRealmPost() throws Exception
    {
        doPost("blah", "localhost", "anon", "anon", "http://localhost:" + dynamicPort1.getNumber() + "/services/Echo", true, 401);
    }

    @Test
    public void testAuthenticationAuthorisedWithHandshakeAndRealmGet() throws Exception
    {
        doGet("mule-realm", "localhost", "ross", "ross", "http://localhost:" + dynamicPort1.getNumber() + "/services/Echo/echo/echo/hello", true, 200);
    }

    @Test
    public void testAuthenticationAuthorisedWithHandshakeAndRealmPost() throws Exception
    {
        doPost("mule-realm", "localhost", "ross", "ross", "http://localhost:" + dynamicPort1.getNumber() + "/services/Echo", true, 200);
    }

    private void doGet(String realm,
                       String host,
                       String user,
                       String pass,
                       String url,
                       boolean handshake,
                       int result) throws Exception
    {
        HttpClient client = new HttpClient();
        client.getParams().setAuthenticationPreemptive(true);
        client.getState().setCredentials(new AuthScope(host, -1, realm),
            new UsernamePasswordCredentials(user, pass));
        GetMethod get = new GetMethod(url);
        get.setDoAuthentication(handshake);

        try
        {
            int status = client.executeMethod(get);
            if (status == HttpConstants.SC_UNAUTHORIZED && handshake == true)
            {
                // doAuthentication = true means that if the request returns 401, 
                // the HttpClient will resend the request with credentials
                status = client.executeMethod(get);
            }
            assertEquals(result, status);
        }
        finally
        {
            get.releaseConnection();
        }
    }

    private void doPost(String realm,
                        String host,
                        String user,
                        String pass,
                        String url,
                        boolean handshake,
                        int result) throws Exception
    {
        HttpClient client = new HttpClient();
        client.getParams().setAuthenticationPreemptive(true);
        client.getState().setCredentials(new AuthScope(host, -1, realm),
            new UsernamePasswordCredentials(user, pass));
        PostMethod post = new PostMethod(url);
        post.setDoAuthentication(handshake);
        StringRequestEntity requestEntity = new StringRequestEntity(soapRequest, "text/xml", "UTF-8");
        post.setRequestEntity(requestEntity);
        try
        {
            int status = client.executeMethod(post);
            if (status == HttpConstants.SC_UNAUTHORIZED && handshake == true)
            {
                // doAuthentication = true means that if the request returns 401, 
                // the HttpClient will resend the request with credentials
                status = client.executeMethod(post);
            }
            assertEquals(result, status);
            assertNotNull(post.getResponseBodyAsString());
        }
        finally
        {
            post.releaseConnection();
        }
    }
}<|MERGE_RESOLUTION|>--- conflicted
+++ resolved
@@ -9,15 +9,13 @@
 import static org.hamcrest.Matchers.startsWith;
 import static org.junit.Assert.assertEquals;
 import static org.junit.Assert.assertNotNull;
-<<<<<<< HEAD
+import static org.junit.Assert.assertThat;
 import org.mule.tck.junit4.FunctionalTestCase;
-=======
-import static org.junit.Assert.assertThat;
-
-import org.mule.tck.AbstractServiceAndFlowTestCase;
->>>>>>> b6f34168
 import org.mule.tck.junit4.rule.DynamicPort;
 import org.mule.transport.http.HttpConstants;
+
+import java.util.Arrays;
+import java.util.Collection;
 
 import org.apache.commons.httpclient.HttpClient;
 import org.apache.commons.httpclient.UsernamePasswordCredentials;
@@ -28,7 +26,10 @@
 import org.junit.Ignore;
 import org.junit.Rule;
 import org.junit.Test;
-
+import org.junit.runner.RunWith;
+import org.junit.runners.Parameterized;
+
+@RunWith(Parameterized.class)
 public class HttpSecurityFilterFunctionalTestCase extends FunctionalTestCase
 {
     private static String soapRequest = 
@@ -46,27 +47,26 @@
 
     @Rule
     public DynamicPort dynamicPort2 = new DynamicPort("port2");
+    
+    @Parameterized.Parameter
+    public String config;
+
+    @Parameterized.Parameters
+    public static Collection<Object[]> parameters()
+    {
+        return Arrays.asList(new Object[][] {
+                {"http-security-filter-test-flow.xml"},
+                {"http-security-filter-test-flow-httpn.xml"}
+        });
+    }
 
     @Override
     protected String getConfigFile()
     {
-        return "http-security-filter-test-flow.xml";
-    }
-
-<<<<<<< HEAD
-=======
-    @Parameters
-    public static Collection<Object[]> parameters()
-    {
-        return Arrays.asList(new Object[][]{
-            {ConfigVariant.SERVICE, "http-security-filter-test-service.xml"},
-            {ConfigVariant.FLOW, "http-security-filter-test-flow.xml"},
-            {ConfigVariant.FLOW, "http-security-filter-test-flow-httpn.xml"}
-        });
-    }      
+        return config;
+    }
  
     
->>>>>>> b6f34168
     /**
      * By putting this test method that uses https first we can test MULE-4558
      * 
@@ -117,7 +117,7 @@
             int status = client.executeMethod(post);
             assertEquals(HttpConstants.SC_UNAUTHORIZED, status);
             assertThat(post.getResponseBodyAsString(), startsWith("Registered authentication is set to org.mule.module.spring.security.filters.http.HttpBasicAuthenticationFilter "
-                                                                 + "but there was no security context on the session. Authentication denied on endpoint" ));
+                                                                  + "but there was no security context on the session. Authentication denied on endpoint" ));
         }
         finally
         {
