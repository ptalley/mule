--- conflicted
+++ resolved
@@ -5,11 +5,7 @@
     <parent>
         <groupId>org.mule.modules</groupId>
         <artifactId>mule-modules</artifactId>
-<<<<<<< HEAD
         <version>4.0-SNAPSHOT</version>
-=======
-        <version>3.6.0-M1-SNAPSHOT</version>
->>>>>>> 966e058e
     </parent>
     <artifactId>mule-module-bpm</artifactId>
     <packaging>jar</packaging>
