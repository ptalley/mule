--- conflicted
+++ resolved
@@ -75,93 +75,6 @@
             </includes>
         </fileSet>
 
-<<<<<<< HEAD
-        <!--
-        ============================
-            Examples
-        ============================
-        -->
-
-        <!--
-        The entire examples directory is copied over first, then for each example, the contents
-        of the "dist" directory (README.txt, pom.xml) are copied over, followed by
-        the executable scripts.
-        -->
-        <fileSet>
-            <directory>../../examples</directory>
-            <outputDirectory>examples</outputDirectory>
-            <fileMode>0644</fileMode>
-            <excludes>
-                <exclude>**/pom.xml</exclude>
-                <exclude>pom.xml</exclude>
-                <exclude>all-examples/**</exclude>
-                <exclude>**/target/**</exclude>
-                <exclude>**/dist/**</exclude>
-                <exclude>**/.*/**</exclude>
-                <exclude>**/*.iml</exclude>
-                <exclude>**/*.ipr</exclude>
-                <exclude>**/*.iws</exclude>
-                <exclude>**/derby.log</exclude>
-                <!-- Exclude this example until someone gets it working -->
-                <exclude>geomail/**</exclude>
-                <!-- Exclude examples that are not Studio compliant -->
-                <exclude>cep/**</exclude>
-                <exclude>errorhandler/**</exclude>
-                <exclude>loanbroker-bpm/**</exclude>
-                <exclude>notifications/**</exclude>
-                <exclude>webapp/**</exclude>
-            </excludes>
-        </fileSet>
-
-        <fileSet>
-            <directory>../../examples/echo/dist</directory>
-            <outputDirectory>examples/echo</outputDirectory>
-            <fileMode>0644</fileMode>
-        </fileSet>
-
-        <fileSet>
-            <directory>../../examples/gpswalker/dist</directory>
-            <outputDirectory>examples/gpswalker</outputDirectory>
-            <fileMode>0644</fileMode>
-        </fileSet>
-        <fileSet>
-            <directory>../../examples/hello/dist</directory>
-            <outputDirectory>examples/hello</outputDirectory>
-            <fileMode>0644</fileMode>
-        </fileSet>
-        <fileSet>
-            <directory>../../examples/flight-reservation/dist</directory>
-            <outputDirectory>examples/flight-reservation</outputDirectory>
-            <fileMode>0644</fileMode>
-        </fileSet>
-        <fileSet>
-            <directory>../../examples/foreach/dist</directory>
-            <outputDirectory>examples/foreach</outputDirectory>
-            <fileMode>0644</fileMode>
-        </fileSet>
-        <fileSet>
-            <directory>../../examples/loanbroker-simple/dist</directory>
-            <outputDirectory>examples/loanbroker-simple</outputDirectory>
-            <fileMode>0644</fileMode>
-        </fileSet>
-        <fileSet>
-            <directory>../../examples/scripting/dist</directory>
-            <outputDirectory>examples/scripting</outputDirectory>
-            <fileMode>0644</fileMode>
-        </fileSet>
-        <fileSet>
-            <directory>../../examples/stockquote/dist</directory>
-            <outputDirectory>examples/stockquote</outputDirectory>
-            <fileMode>0644</fileMode>
-        </fileSet>
-        <fileSet>
-            <directory>../../examples/bookstore/dist</directory>
-            <outputDirectory>examples/bookstore</outputDirectory>
-            <fileMode>0644</fileMode>
-        </fileSet>
-
-=======
->>>>>>> 069f3b37
     </fileSets>
 
     <!--
@@ -325,22 +238,6 @@
                 <exclude>org.mule.modules:mule-module-tomcat</exclude>
                 <exclude>org.mule.modules:mule-module-ws</exclude>
                 <exclude>org.mule.modules:mule-module-xml</exclude>
-<<<<<<< HEAD
-                <exclude>org.mule.examples:mule-examples-all</exclude>
-                <exclude>org.mule.examples:mule-example-bookstore</exclude>
-                <exclude>org.mule.examples:mule-example-echo</exclude>
-                <exclude>org.mule.examples:mule-example-gpswalker</exclude>
-                <exclude>org.mule.examples:mule-example-hello</exclude>
-                <exclude>org.mule.examples:mule-example-flight-reservation</exclude>
-                <exclude>org.mule.examples:mule-example-foreach</exclude>
-                <exclude>org.mule.examples:mule-example-loanbroker-simple</exclude>
-                <exclude>org.mule.examples:mule-example-scripting</exclude>
-                <exclude>org.mule.examples:mule-example-stockquote</exclude>
-=======
-                <exclude>org.mule.patterns:mule-patterns-all</exclude>
-                <exclude>org.mule.patterns:mule-pattern-core</exclude>
-                <exclude>org.mule.tools:mule-tools-anttasks</exclude>
->>>>>>> 069f3b37
 
                 <!-- mule-tests-functional dependencies -->
                 <exclude>org.apache.ftpserver:ftpserver-core</exclude>
