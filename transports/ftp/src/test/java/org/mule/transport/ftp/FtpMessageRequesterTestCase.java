--- conflicted
+++ resolved
@@ -26,13 +26,10 @@
 {
     private static final String TEST_FILE_NAME = "test.txt";
     private static final String TEST_FILE_NAME_2 = "_test.txt";
-<<<<<<< HEAD
+    private static final String separator = "/";
+
     @Override
     protected String getConfigFile()
-=======
-    private static final String separator = "/";
-    public FtpMessageRequesterTestCase(ConfigVariant variant, String configResources)
->>>>>>> 069f3b37
     {
         return "ftp-message-requester-test.xml";
     }
