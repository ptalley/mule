<?xml version="1.0" encoding="UTF-8"?>
<mule xmlns="http://www.mulesoft.org/schema/mule/core" xmlns:xsi="http://www.w3.org/2001/XMLSchema-instance"
<<<<<<< HEAD
      xmlns:spring="http://www.springframework.org/schema/beans"
      xmlns:jms="http://www.mulesoft.org/schema/mule/jms"
      xmlns:cxf="http://www.mulesoft.org/schema/mule/cxf"
      xmlns:vm="http://www.mulesoft.org/schema/mule/vm"
      xsi:schemaLocation="
=======
    xmlns:spring="http://www.springframework.org/schema/beans" 
    xmlns:jms="http://www.mulesoft.org/schema/mule/jms"
    xmlns:cxf="http://www.mulesoft.org/schema/mule/cxf"
    xmlns:vm="http://www.mulesoft.org/schema/mule/vm"
    xmlns:http="http://www.mulesoft.org/schema/mule/http"
    xsi:schemaLocation="
>>>>>>> 4c38bb57
       http://www.springframework.org/schema/beans http://www.springframework.org/schema/beans/spring-beans-current.xsd
       http://www.mulesoft.org/schema/mule/core http://www.mulesoft.org/schema/mule/core/current/mule.xsd
       http://www.mulesoft.org/schema/mule/jms http://www.mulesoft.org/schema/mule/jms/current/mule-jms.xsd
       http://www.mulesoft.org/schema/mule/http http://www.mulesoft.org/schema/mule/http/current/mule-http.xsd
       http://www.mulesoft.org/schema/mule/cxf http://www.mulesoft.org/schema/mule/cxf/current/mule-cxf.xsd
              http://www.mulesoft.org/schema/mule/vm http://www.mulesoft.org/schema/mule/vm/current/mule-vm.xsd">

<<<<<<< HEAD
    <jms:activemq-connector name="jmsConnector"/>
=======
    <configuration>
        <http:config useTransportForUris="true"/>
    </configuration>

    <jms:activemq-connector name="jmsConnector" />
>>>>>>> 4c38bb57

    <vm:connector name="default">
        <service-overrides inboundTransformer="org.mule.transformer.simple.InboundAppendTransformer"
                           outboundTransformer="org.mule.transformer.simple.OutboundAppendTransformer"
                           responseTransformer="org.mule.transformer.simple.ResponseAppendTransformer"/>
    </vm:connector>

    <custom-transformer name="customResponse" class="org.mule.transformer.simple.StringAppendTransformer">
        <spring:property name="message" value=" customResponse"/>
    </custom-transformer>

    <custom-transformer class="org.mule.tck.functional.StringAppendTestTransformer" name="StringAppendTestTransformer"/>

    <flow name="CxfSync">
        <inbound-endpoint address="http://localhost:${port1}/services/CxfSync"
                          exchange-pattern="request-response" responseTransformer-refs="customResponse">
            <cxf:simple-service serviceClass="org.mule.api.component.simple.EchoService"/>
        </inbound-endpoint>
        <echo-component/>
    </flow>

    <flow name="VmSync">
        <inbound-endpoint address="vm://sync" exchange-pattern="request-response"/>
        <echo-component/>
    </flow>

    <flow name="VmSyncResponseTransformer">
        <inbound-endpoint address="vm://syncResponseTransformer" exchange-pattern="request-response"
                          responseTransformer-refs="customResponse" disableTransportTransformer="true"/>
        <echo-component/>
    </flow>

    <flow name="HttpSync">
        <inbound-endpoint address="http://localhost:${port2}" exchange-pattern="request-response"/>
        <echo-component/>
    </flow>

    <flow name="HttpSyncResponseTransformer">
        <inbound-endpoint address="http://localhost:${port3}" exchange-pattern="request-response"
                          responseTransformer-refs="customResponse"/>
        <echo-component/>
    </flow>

    <flow name="VmSyncOutboundEndpointResponseTransformer">
        <inbound-endpoint address="vm://syncOutboundEndpointResponseTransformer"
                          exchange-pattern="request-response"/>
        <echo-component/>
        <outbound-endpoint address="vm://echo" exchange-pattern="request-response"
                           responseTransformer-refs="customResponse"/>
    </flow>

    <flow name="JmsSync">
        <inbound-endpoint address="vm://jmsSync" exchange-pattern="request-response"/>
        <outbound-endpoint address="jms://echo" exchange-pattern="request-response"/>
    </flow>

    <flow name="JmsSyncOutboundEndpointResponseTransformer">
        <inbound-endpoint address="vm://jmsSyncOutboundEndpointResponseTransformer"
                          exchange-pattern="request-response"/>
        <outbound-endpoint address="jms://echo" exchange-pattern="request-response"
                           responseTransformer-refs="customResponse"/>
    </flow>

    <flow name="ChainedRouterOutboundEndpointResponseTransformer">
        <inbound-endpoint address="vm://chainedRouterOutboundEndpointResponseTransformer"
                          exchange-pattern="request-response"/>
        <outbound-endpoint address="vm://echo" exchange-pattern="request-response"/>
        <outbound-endpoint address="jms://echo" exchange-pattern="request-response"/>
        <outbound-endpoint address="vm://echo" exchange-pattern="request-response"
                           responseTransformer-refs="customResponse"/>
        <outbound-endpoint address="jms://echo" exchange-pattern="request-response"
                           responseTransformer-refs="customResponse"/>
    </flow>

    <flow name="NestedRouterOutboundEndpointResponseTransformer">
        <inbound-endpoint address="vm://nestedRouterOutboundEndpointResponseTransformer"
                          exchange-pattern="request-response"/>
        <component>
            <singleton-object class="org.mule.test.integration.transformer.response.BindingInterfaceComponent"/>
            <binding interface="org.mule.test.integration.transformer.response.BindingInterface" method="hello1">
                <outbound-endpoint address="vm://echo" exchange-pattern="request-response"
                                   responseTransformer-refs="customResponse"/>
            </binding>
            <binding interface="org.mule.test.integration.transformer.response.BindingInterface" method="hello2">
                <outbound-endpoint address="jms://echo" exchange-pattern="request-response"
                                   responseTransformer-refs="customResponse"/>
            </binding>
        </component>
    </flow>

    <flow name="VmEchoService">
        <inbound-endpoint address="vm://echo" exchange-pattern="request-response"/>
        <echo-component/>
    </flow>

    <flow name="JmsEchoService">
        <inbound-endpoint address="jms://echo" exchange-pattern="request-response"/>
        <echo-component/>
    </flow>

</mule><|MERGE_RESOLUTION|>--- conflicted
+++ resolved
@@ -1,19 +1,11 @@
 <?xml version="1.0" encoding="UTF-8"?>
-<mule xmlns="http://www.mulesoft.org/schema/mule/core" xmlns:xsi="http://www.w3.org/2001/XMLSchema-instance"
-<<<<<<< HEAD
-      xmlns:spring="http://www.springframework.org/schema/beans"
-      xmlns:jms="http://www.mulesoft.org/schema/mule/jms"
-      xmlns:cxf="http://www.mulesoft.org/schema/mule/cxf"
-      xmlns:vm="http://www.mulesoft.org/schema/mule/vm"
-      xsi:schemaLocation="
-=======
+<mule xmlns="http://www.mulesoft.org/schema/mule/core" xmlns:xsi="http://www.w3.org/2001/XMLSchema-instance" 
     xmlns:spring="http://www.springframework.org/schema/beans" 
     xmlns:jms="http://www.mulesoft.org/schema/mule/jms"
     xmlns:cxf="http://www.mulesoft.org/schema/mule/cxf"
     xmlns:vm="http://www.mulesoft.org/schema/mule/vm"
     xmlns:http="http://www.mulesoft.org/schema/mule/http"
     xsi:schemaLocation="
->>>>>>> 4c38bb57
        http://www.springframework.org/schema/beans http://www.springframework.org/schema/beans/spring-beans-current.xsd
        http://www.mulesoft.org/schema/mule/core http://www.mulesoft.org/schema/mule/core/current/mule.xsd
        http://www.mulesoft.org/schema/mule/jms http://www.mulesoft.org/schema/mule/jms/current/mule-jms.xsd
@@ -21,15 +13,11 @@
        http://www.mulesoft.org/schema/mule/cxf http://www.mulesoft.org/schema/mule/cxf/current/mule-cxf.xsd
               http://www.mulesoft.org/schema/mule/vm http://www.mulesoft.org/schema/mule/vm/current/mule-vm.xsd">
 
-<<<<<<< HEAD
-    <jms:activemq-connector name="jmsConnector"/>
-=======
     <configuration>
         <http:config useTransportForUris="true"/>
     </configuration>
 
-    <jms:activemq-connector name="jmsConnector" />
->>>>>>> 4c38bb57
+    <jms:activemq-connector name="jmsConnector"/>
 
     <vm:connector name="default">
         <service-overrides inboundTransformer="org.mule.transformer.simple.InboundAppendTransformer"
