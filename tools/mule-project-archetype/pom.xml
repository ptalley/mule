<?xml version="1.0" encoding="UTF-8"?>
<project xmlns="http://maven.apache.org/POM/4.0.0" xmlns:xsi="http://www.w3.org/2001/XMLSchema-instance" xsi:schemaLocation="http://maven.apache.org/POM/4.0.0 http://maven.apache.org/maven-v4_0_0.xsd">
    <modelVersion>4.0.0</modelVersion>
    <parent>
        <groupId>org.mule.tools</groupId>
        <artifactId>mule-tools</artifactId>
<<<<<<< HEAD
        <version>4.0-SNAPSHOT</version>
=======
        <version>3.6.0-M2-SNAPSHOT</version>
>>>>>>> db5d391b
    </parent>
    <packaging>maven-plugin</packaging>
    <name>Mule Project Archetype</name>
    <!-- Do not specify group here, otherwise deployment will break -->
    <artifactId>mule-project-archetype</artifactId>
<<<<<<< HEAD
    <version>4.0-SNAPSHOT</version>
=======
    <version>3.6.0-M2-SNAPSHOT</version>
>>>>>>> db5d391b
    <description>An architype for creating Mule applications.</description>

    <properties>
        <licensePath>../../LICENSE_HEADER.txt</licensePath>
    </properties>

    <dependencies>
        <dependency>
            <groupId>org.mule</groupId>
            <artifactId>mule-core</artifactId>
            <version>${project.version}</version>
        </dependency>
        <dependency>
            <groupId>org.mule.tools</groupId>
            <artifactId>bobberplus</artifactId>
            <version>${project.version}</version>
        </dependency>

        <!-- Due to the Maven 2.0.4 prerequisites.
            By default, maven-plugin-test-plugin uses 2.0.1 -->
        <dependency>
            <groupId>org.apache.maven</groupId>
            <artifactId>maven-embedder</artifactId>
            <version>2.0.4</version>
            <scope>test</scope>
        </dependency>
        <dependency>
            <groupId>org.apache.maven</groupId>
            <artifactId>maven-core</artifactId>
            <version>2.0.7</version>
            <scope>test</scope>
        </dependency>
    </dependencies>
    <!-- note that the tests for this archetype are located in <project root>/tests/archetype/project-archetype -->
</project><|MERGE_RESOLUTION|>--- conflicted
+++ resolved
@@ -4,21 +4,12 @@
     <parent>
         <groupId>org.mule.tools</groupId>
         <artifactId>mule-tools</artifactId>
-<<<<<<< HEAD
         <version>4.0-SNAPSHOT</version>
-=======
-        <version>3.6.0-M2-SNAPSHOT</version>
->>>>>>> db5d391b
     </parent>
     <packaging>maven-plugin</packaging>
     <name>Mule Project Archetype</name>
     <!-- Do not specify group here, otherwise deployment will break -->
     <artifactId>mule-project-archetype</artifactId>
-<<<<<<< HEAD
-    <version>4.0-SNAPSHOT</version>
-=======
-    <version>3.6.0-M2-SNAPSHOT</version>
->>>>>>> db5d391b
     <description>An architype for creating Mule applications.</description>
 
     <properties>
