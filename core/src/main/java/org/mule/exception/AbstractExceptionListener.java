/*
 * Copyright (c) MuleSoft, Inc.  All rights reserved.  http://www.mulesoft.com
 * The software in this package is published under the terms of the CPAL v1.0
 * license, a copy of which has been included with this distribution in the
 * LICENSE.txt file.
 */
package org.mule.exception;

import org.mule.DefaultMuleEvent;
import org.mule.DefaultMuleMessage;
import org.mule.api.GlobalNameableObject;
import org.mule.api.MessagingException;
import org.mule.api.MuleContext;
import org.mule.api.MuleEvent;
import org.mule.api.MuleException;
import org.mule.api.MuleMessage;
import org.mule.api.construct.FlowConstruct;
import org.mule.api.context.notification.ServerNotification;
import org.mule.api.exception.MessagingExceptionHandler;
import org.mule.api.lifecycle.InitialisationException;
import org.mule.api.processor.MessageProcessor;
import org.mule.api.security.SecurityException;
import org.mule.config.ExceptionHelper;
import org.mule.context.notification.ExceptionNotification;
import org.mule.context.notification.SecurityNotification;
import org.mule.management.stats.FlowConstructStatistics;
import org.mule.management.stats.ServiceStatistics;
import org.mule.message.ExceptionMessage;
import org.mule.processor.AbstractMessageProcessorOwner;
import org.mule.routing.filters.WildcardFilter;
import org.mule.routing.outbound.MulticastingRouter;
import org.mule.transaction.TransactionCoordination;
import org.mule.util.CollectionUtils;
import org.mule.util.StringUtils;

import java.net.URI;
import java.text.MessageFormat;
import java.util.List;
import java.util.concurrent.CopyOnWriteArrayList;
import java.util.concurrent.atomic.AtomicBoolean;

import org.apache.commons.logging.Log;
import org.apache.commons.logging.LogFactory;

/**
 * This is the base class for exception strategies which contains several helper methods.  However, you should
 * probably inherit from <code>AbstractMessagingExceptionStrategy</code> (if you are creating a Messaging Exception Strategy)
 * or <code>AbstractSystemExceptionStrategy</code> (if you are creating a System Exception Strategy) rather than directly from this class.
 */
public abstract class AbstractExceptionListener extends AbstractMessageProcessorOwner implements GlobalNameableObject
{

    protected static final String NOT_SET = "<not set>";

    protected transient Log logger = LogFactory.getLog(getClass());

    protected List<MessageProcessor> messageProcessors = new CopyOnWriteArrayList<MessageProcessor>();

    protected AtomicBoolean initialised = new AtomicBoolean(false);

    protected WildcardFilter rollbackTxFilter;
    protected WildcardFilter commitTxFilter;

    protected boolean enableNotifications = true;
    protected String logException = "true";

    protected String globalName;

    @Override
    public String getGlobalName()
    {
        return globalName;
    }

    @Override
    public void setGlobalName(String globalName)
    {
        this.globalName = globalName;
    }

    public AbstractExceptionListener()
    {
        super.setMessagingExceptionHandler(new MessagingExceptionHandlerToSystemAdapter());
    }


    protected boolean isRollback(Throwable t)
    {
        // Work with the root exception, not anything thaat wraps it
        t = ExceptionHelper.getRootException(t);
        if (rollbackTxFilter == null && commitTxFilter == null)
        {
            return true;
        }
        else
        {
            return (rollbackTxFilter != null && rollbackTxFilter.accept(t.getClass().getName()))
                   || (commitTxFilter != null && !commitTxFilter.accept(t.getClass().getName()));
        }
    }

    public List<MessageProcessor> getMessageProcessors()
    {
        return messageProcessors;
    }

    public void setMessageProcessors(List<MessageProcessor> processors)
    {
        if (processors != null)
        {
            this.messageProcessors.clear();
            this.messageProcessors.addAll(processors);
        }
        else
        {
            throw new IllegalArgumentException("List of targets = null");
        }
    }

    public void addEndpoint(MessageProcessor processor)
    {
        if (processor != null)
        {
            messageProcessors.add(processor);
        }
    }

    public boolean removeMessageProcessor(MessageProcessor processor)
    {
        return messageProcessors.remove(processor);
    }

    protected Throwable getExceptionType(Throwable t, Class<? extends Throwable> exceptionType)
    {
        while (t != null)
        {
            if (exceptionType.isAssignableFrom(t.getClass()))
            {
                return t;
            }

            t = t.getCause();
        }

        return null;
    }

    /**
     * The initialise method is call every time the Exception stategy is assigned to
     * a service or connector. This implementation ensures that initialise is called
     * only once. The actual initialisation code is contained in the
     * <code>doInitialise()</code> method.
     *
     * @throws InitialisationException
     */
    @Override
    public final synchronized void initialise() throws InitialisationException
    {
        if (!initialised.get())
        {
            super.initialise();
            doInitialise(muleContext);
            initialised.set(true);
        }
    }

    protected void doInitialise(MuleContext context) throws InitialisationException
    {
        logger.info("Initialising exception listener: " + toString());
    }

    protected void fireNotification(Exception ex)
    {
        if (enableNotifications)
        {
            if (ex instanceof SecurityException)
            {
                fireNotification(new SecurityNotification((SecurityException) ex, SecurityNotification.SECURITY_AUTHENTICATION_FAILED));
            }
            else
            {
                fireNotification(new ExceptionNotification(ex));
            }
        }
    }

    /**
     * Routes the current exception to an error endpoint such as a Dead Letter Queue
     * (jms) This method is only invoked if there is a MuleMessage available to
     * dispatch. The message dispatched from this method will be an
     * <code>ExceptionMessage</code> which contains the exception thrown the
     * MuleMessage and any context information.
     *
     * @param event the MuleEvent being processed when the exception occurred
     * @param t the exception thrown. This will be sent with the ExceptionMessage
     * @see ExceptionMessage
     */
    protected void routeException(MuleEvent event, Throwable t)
    {
        if (!messageProcessors.isEmpty())
        {
            try
            {
                if (logger.isDebugEnabled())
                {
                    logger.debug("Message being processed is: " + (event.getMessage().getPayloadForLogging()));
                }
                String component = "Unknown";
                if (event.getFlowConstruct() != null)
                {
                    component = event.getFlowConstruct().getName();
                }
                URI endpointUri = event.getMessageSourceURI();

                // Create an ExceptionMessage which contains the original payload, the exception, and some additional context info.
                ExceptionMessage msg = new ExceptionMessage(event, t, component, endpointUri);
                MuleMessage exceptionMessage = new DefaultMuleMessage(msg, event.getMessage(), muleContext);

                // Create an outbound router with all endpoints configured on the exception strategy
                MulticastingRouter router = new MulticastingRouter()
                {
                    @Override
                    protected void setMessageProperties(FlowConstruct session, MuleMessage message, MessageProcessor target)
                    {
                        // No reply-to or correlation for exception targets, at least for now anyway.
                    }
                };
                router.setRoutes(getMessageProcessors());
                router.setMuleContext(muleContext);

                // Route the ExceptionMessage to the new router
                router.route(new DefaultMuleEvent(exceptionMessage, event));
            }
            catch (Exception e)
            {
                logFatal(event, e);
            }
        }

        processOutboundRouterStatistics(event.getFlowConstruct());
    }

    protected void closeStream(MuleMessage message)
    {
        if (muleContext == null || muleContext.isDisposing() || muleContext.isDisposed())
        {
            return;
        }
        if (message != null)
        {
            muleContext.getStreamCloserService().closeStream(message.getPayload());
        }
    }

    /**
     * Used to log the error passed into this Exception Listener
     *
     * @param t the exception thrown
     */
    protected void logException(Throwable t, MuleEvent event)
    {
        if (this.muleContext.getExpressionManager().evaluateBoolean(logException, event, true, true))
        {
            doLogException(t);
        }
    }

    protected void doLogException(Throwable t)
    {
        MuleException muleException = ExceptionHelper.getRootMuleException(t);
        if (muleException != null)
        {
            logger.error(muleException.getDetailedMessage());
        }
        else
        {
            logger.error("Caught exception in Exception Strategy: " + t.getMessage(), t);
        }
    }

    /**
     * Logs a fatal error message to the logging system. This should be used mostly
     * if an error occurs in the exception listener itself. This implementation logs
     * the the message itself to the logs if it is not null
     *
     * @param event The MuleEvent currently being processed
     * @param t the fatal exception to log
     */
    protected void logFatal(MuleEvent event, Throwable t)
    {
        FlowConstructStatistics statistics = event.getFlowConstruct().getStatistics();
        if (statistics != null && statistics.isEnabled())
        {
            statistics.incFatalError();
        }

        MuleMessage logMessage = event.getMessage();
        String logUniqueId = StringUtils.defaultString(logMessage.getUniqueId(), NOT_SET);
        String correlationId = StringUtils.defaultString(logMessage.getCorrelationId(), NOT_SET);
        int correlationGroupSize = logMessage.getCorrelationGroupSize();
        int correlationGroupSeq = logMessage.getCorrelationSequence();

        String printableLogMessage = MessageFormat.format("Message identification summary here: " +
                "id={0} correlationId={1}, correlationGroup={2}, correlationSeq={3}",
                logUniqueId, correlationId, correlationGroupSize, correlationGroupSeq);

        logger.fatal(
            "Failed to dispatch message to error queue after it failed to process.  This may cause message loss. "
                            + (event.getMessage() == null ? "" : printableLogMessage), t);
    }

    public boolean isInitialised()
    {
        return initialised.get();
    }

    /**
     * Fires a server notification to all registered
     * {@link org.mule.api.context.notification.ExceptionNotificationListener}
     * eventManager.
     *
     * @param notification the notification to fire.
     */
    protected void fireNotification(ServerNotification notification)
    {
        if (muleContext != null)
        {
            muleContext.fireNotification(notification);
        }
        else if (logger.isWarnEnabled())
        {
            logger.debug("MuleContext is not yet available for firing notifications, ignoring event: "
                         + notification);
        }
    }

    public WildcardFilter getCommitTxFilter()
    {
        return commitTxFilter;
    }

    public void setCommitTxFilter(WildcardFilter commitTxFilter)
    {
        this.commitTxFilter = commitTxFilter;
    }

    public boolean isEnableNotifications()
    {
        return enableNotifications;
    }

    public void setEnableNotifications(boolean enableNotifications)
    {
        this.enableNotifications = enableNotifications;
    }

    /**
     * Determines whether the handled exception will be logged to its standard logger in the ERROR level before being handled.
     */
    public String isLogException()
    {
        return logException;
    }

    public void setLogException(String logException)
    {
        this.logException = logException;
    }

    public WildcardFilter getRollbackTxFilter()
    {
        return rollbackTxFilter;
    }

    public void setRollbackTxFilter(WildcardFilter rollbackTxFilter)
    {
        this.rollbackTxFilter = rollbackTxFilter;
    }

    @Override
    protected List<MessageProcessor> getOwnedMessageProcessors()
    {
        return messageProcessors;
    }

    @Override
    public void setMessagingExceptionHandler(MessagingExceptionHandler messagingExceptionHandler)
    {
        return;
    }

<<<<<<< HEAD
=======
    /*
     * kept for backward compatibility
     */
     /**
     * @deprecated use {@link #rollback(Exception)} instead.
     * parameter should be null
     */
    @Deprecated
    protected void rollbackTransaction()
    {
        Transaction tx = TransactionCoordination.getInstance().getTransaction();
        try
        {
            if (tx != null)
            {
                tx.setRollbackOnly();
            }
        }
        catch (TransactionException e)
        {
            doLogException(e);
        }
    }

    /*
     * Kept for backward compatibility
     */
    /**
     * If there is a current transaction this method will mark it for rollback This
     * method should not be called if an event is routed from this exception handler
     * to an endpoint that should take part in the current transaction
     *
     * @deprecated this method should not be used anymore. Transactions must be handled by provided ExceptionStrategy
     */
    @Deprecated
    protected void handleTransaction(Throwable t)
    {
        Transaction tx = TransactionCoordination.getInstance().getTransaction();

        if (tx == null)
        {
            return;
        }
        // Work with the root exception, not anything thaat wraps it
        t = ExceptionHelper.getRootException(t);
        boolean transactionRollback = false;

        if (rollbackTxFilter == null && commitTxFilter == null)
        {
            // By default, rollback the transaction
            rollbackTransaction();
            transactionRollback = true;
        }
        else if (rollbackTxFilter != null && rollbackTxFilter.accept(t.getClass().getName()))
        {
            // the rollback filter take preceedence over th ecommit filter
            rollbackTransaction();
            transactionRollback = true;
        }
        else if (commitTxFilter != null && !commitTxFilter.accept(t.getClass().getName()))
        {
            // we only have to rollback if the commitTxFilter does NOT match
            rollbackTransaction();
            transactionRollback = true;
        }

        if (transactionRollback && t instanceof MessagingException)
        {
            ((MessagingException)t).setCauseRollback(true);
        }
    }

>>>>>>> 9f6cbac4
    protected void commit()
    {
        TransactionCoordination.getInstance().commitCurrentTransaction();
    }

    protected void rollback(Exception ex)
    {
        if (TransactionCoordination.getInstance().getTransaction() != null)
        {
            TransactionCoordination.getInstance().rollbackCurrentTransaction();
        }
        if (ex instanceof MessagingException)
        {
            MessagingException messagingException = (MessagingException) ex;
            messagingException.setCauseRollback(true);
        }
    }

    void processOutboundRouterStatistics(FlowConstruct construct)
    {
        List<MessageProcessor> processors = getMessageProcessors();
        FlowConstructStatistics statistics = construct.getStatistics();
        if (CollectionUtils.isNotEmpty(processors) && statistics instanceof ServiceStatistics)
        {
            if (statistics.isEnabled())
            {
                for (MessageProcessor endpoint : processors)
                {
                    ((ServiceStatistics) statistics).getOutboundRouterStat().incrementRoutedMessage(endpoint);
                }
            }
        }
    }
}<|MERGE_RESOLUTION|>--- conflicted
+++ resolved
@@ -389,81 +389,6 @@
         return;
     }
 
-<<<<<<< HEAD
-=======
-    /*
-     * kept for backward compatibility
-     */
-     /**
-     * @deprecated use {@link #rollback(Exception)} instead.
-     * parameter should be null
-     */
-    @Deprecated
-    protected void rollbackTransaction()
-    {
-        Transaction tx = TransactionCoordination.getInstance().getTransaction();
-        try
-        {
-            if (tx != null)
-            {
-                tx.setRollbackOnly();
-            }
-        }
-        catch (TransactionException e)
-        {
-            doLogException(e);
-        }
-    }
-
-    /*
-     * Kept for backward compatibility
-     */
-    /**
-     * If there is a current transaction this method will mark it for rollback This
-     * method should not be called if an event is routed from this exception handler
-     * to an endpoint that should take part in the current transaction
-     *
-     * @deprecated this method should not be used anymore. Transactions must be handled by provided ExceptionStrategy
-     */
-    @Deprecated
-    protected void handleTransaction(Throwable t)
-    {
-        Transaction tx = TransactionCoordination.getInstance().getTransaction();
-
-        if (tx == null)
-        {
-            return;
-        }
-        // Work with the root exception, not anything thaat wraps it
-        t = ExceptionHelper.getRootException(t);
-        boolean transactionRollback = false;
-
-        if (rollbackTxFilter == null && commitTxFilter == null)
-        {
-            // By default, rollback the transaction
-            rollbackTransaction();
-            transactionRollback = true;
-        }
-        else if (rollbackTxFilter != null && rollbackTxFilter.accept(t.getClass().getName()))
-        {
-            // the rollback filter take preceedence over th ecommit filter
-            rollbackTransaction();
-            transactionRollback = true;
-        }
-        else if (commitTxFilter != null && !commitTxFilter.accept(t.getClass().getName()))
-        {
-            // we only have to rollback if the commitTxFilter does NOT match
-            rollbackTransaction();
-            transactionRollback = true;
-        }
-
-        if (transactionRollback && t instanceof MessagingException)
-        {
-            ((MessagingException)t).setCauseRollback(true);
-        }
-    }
-
->>>>>>> 9f6cbac4
     protected void commit()
     {
         TransactionCoordination.getInstance().commitCurrentTransaction();
